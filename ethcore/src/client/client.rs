--- conflicted
+++ resolved
@@ -1820,7 +1820,7 @@
 		Some(receipt)
 	}
 
-	fn block_receipts(&self, id: BlockId) -> Option<Vec<LocalizedReceipt>> {
+	fn localized_block_receipts(&self, id: BlockId) -> Option<Vec<LocalizedReceipt>> {
 		let hash = self.block_hash(id)?;
 
 		let chain = self.chain.read();
@@ -1863,13 +1863,8 @@
 		self.state_db.read().journal_db().state(hash)
 	}
 
-<<<<<<< HEAD
 	fn block_receipts(&self, hash: &H256) -> Option<BlockReceipts> {
 		self.chain.read().block_receipts(hash)
-=======
-	fn encoded_block_receipts(&self, hash: &H256) -> Option<Bytes> {
-		self.chain.read().block_receipts(hash).map(|receipts| ::rlp::encode(&receipts).into_vec())
->>>>>>> 7781cbbc
 	}
 
 	fn queue_info(&self) -> BlockQueueInfo {
@@ -2515,7 +2510,7 @@
 		use test_helpers::{generate_dummy_client_with_data};
 
 		let client = generate_dummy_client_with_data(2, 2, &[1.into(), 1.into()]);
-		let receipts = client.block_receipts(BlockId::Latest).unwrap();
+		let receipts = client.localized_block_receipts(BlockId::Latest).unwrap();
 
 		assert_eq!(receipts.len(), 2);
 		assert_eq!(receipts[0].transaction_index, 0);
