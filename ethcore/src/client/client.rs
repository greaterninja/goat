--- conflicted
+++ resolved
@@ -580,16 +580,6 @@
 		self.miner.clone()
 	}
 
-<<<<<<< HEAD
-	/// Handle messages from the IO queue
-	pub fn handle_queued_message(&self, message: &Bytes) {
-		if let Err(e) = self.engine.handle_message(UntrustedRlp::new(message)) {
-			trace!(target: "poa", "Invalid message received: {}", e);
-		}
-	}
-
-=======
->>>>>>> b9c04fcd
 	/// Used by PoA to try sealing on period change.
 	pub fn update_sealing(&self) {
 		self.miner.update_sealing(self)
