// Copyright 2015-2017 Parity Technologies (UK) Ltd.
// This file is part of Parity.

// Parity is free software: you can redistribute it and/or modify
// it under the terms of the GNU General Public License as published by
// the Free Software Foundation, either version 3 of the License, or
// (at your option) any later version.

// Parity is distributed in the hope that it will be useful,
// but WITHOUT ANY WARRANTY; without even the implied warranty of
// MERCHANTABILITY or FITNESS FOR A PARTICULAR PURPOSE.  See the
// GNU General Public License for more details.

// You should have received a copy of the GNU General Public License
// along with Parity.  If not, see <http://www.gnu.org/licenses/>.

//! VM Instructions list and utility functions

pub type Instruction = u8;

/// Returns true if given instruction is `PUSHN` instruction.
pub fn is_push(i: Instruction) -> bool {
	i >= PUSH1 && i <= PUSH32
}

#[test]
fn test_is_push() {
	assert!(is_push(PUSH1));
	assert!(is_push(PUSH32));
	assert!(!is_push(DUP1));
}

/// Returns number of bytes to read for `PUSHN` instruction
/// PUSH1 -> 1
pub fn get_push_bytes(i: Instruction) -> usize {
	assert!(is_push(i), "Only for PUSH instructions.");
	(i - PUSH1 + 1) as usize
}

/// Returns number of bytes to read for `PUSHN` instruction or 0.
pub fn push_bytes(i: Instruction) -> usize {
	if is_push(i) {
		get_push_bytes(i)
	} else {
		0
	}
}

#[test]
fn test_get_push_bytes() {
	assert_eq!(get_push_bytes(PUSH1), 1);
	assert_eq!(get_push_bytes(PUSH3), 3);
	assert_eq!(get_push_bytes(PUSH32), 32);
}

/// Returns stack position of item to duplicate
/// DUP1 -> 0
pub fn get_dup_position(i: Instruction) -> usize {
	assert!(i >= DUP1 && i <= DUP16);
	(i - DUP1) as usize
}

#[test]
fn test_get_dup_position() {
	assert_eq!(get_dup_position(DUP1), 0);
	assert_eq!(get_dup_position(DUP5), 4);
	assert_eq!(get_dup_position(DUP10), 9);
}

/// Returns stack position of item to SWAP top with
/// SWAP1 -> 1
pub fn get_swap_position(i: Instruction) -> usize {
	assert!(i >= SWAP1 && i <= SWAP16);
	(i - SWAP1 + 1) as usize
}

#[test]
fn test_get_swap_position() {
	assert_eq!(get_swap_position(SWAP1), 1);
	assert_eq!(get_swap_position(SWAP5), 5);
	assert_eq!(get_swap_position(SWAP10), 10);
}

/// Returns number of topcis to take from stack
/// LOG0 -> 0
pub fn get_log_topics (i: Instruction) -> usize {
	assert!(i >= LOG0 && i <= LOG4);
	(i - LOG0) as usize
}

#[test]
fn test_get_log_topics() {
	assert_eq!(get_log_topics(LOG0), 0);
	assert_eq!(get_log_topics(LOG2), 2);
	assert_eq!(get_log_topics(LOG4), 4);
}

#[derive(PartialEq, Clone, Copy)]
pub enum GasPriceTier {
	/// 0 Zero
	Zero,
	/// 2 Quick
	Base,
	/// 3 Fastest
	VeryLow,
	/// 5 Fast
	Low,
	/// 8 Mid
	Mid,
	/// 10 Slow
	High,
	/// 20 Ext
	Ext,
	/// Multiparam or otherwise special
	Special,
	/// Invalid
	Invalid
}

impl Default for GasPriceTier {
	fn default() -> Self {
		GasPriceTier::Invalid
	}
}

/// Returns the index in schedule for specific `GasPriceTier`
pub fn get_tier_idx (tier: GasPriceTier) -> usize {
	match tier {
		GasPriceTier::Zero => 0,
		GasPriceTier::Base => 1,
		GasPriceTier::VeryLow => 2,
		GasPriceTier::Low => 3,
		GasPriceTier::Mid => 4,
		GasPriceTier::High => 5,
		GasPriceTier::Ext => 6,
		GasPriceTier::Special => 7,
		GasPriceTier::Invalid => 8
	}
}

/// EVM instruction information.
#[derive(Copy, Clone, Default)]
pub struct InstructionInfo {
	/// Mnemonic name.
	pub name: &'static str,
<<<<<<< HEAD
	/// Additional code bytes used. Used only for PUSHxx.
	pub additional: usize,
=======
>>>>>>> 8aa2ed17
	/// Number of stack arguments.
	pub args: usize,
	/// Number of returned stack items.
	pub ret: usize,
	/// Gas price tier.
	pub tier: GasPriceTier
}

impl InstructionInfo {
	/// Create new instruction info.
<<<<<<< HEAD
	pub fn new(name: &'static str, additional: usize, args: usize, ret: usize, tier: GasPriceTier) -> Self {
=======
	pub fn new(name: &'static str, args: usize, ret: usize, tier: GasPriceTier) -> Self {
>>>>>>> 8aa2ed17
		InstructionInfo {
			name: name,
			args: args,
			ret: ret,
			tier: tier
		}
	}
}

lazy_static! {
	/// Static instruction table.
	pub static ref INSTRUCTIONS: [InstructionInfo; 0x100] = {
		let mut arr = [InstructionInfo::default(); 0x100];
<<<<<<< HEAD
		arr[STOP as usize] =			InstructionInfo::new("STOP",			0, 0, 0, GasPriceTier::Zero);
		arr[ADD as usize] = 			InstructionInfo::new("ADD",				0, 2, 1, GasPriceTier::VeryLow);
		arr[SUB as usize] = 			InstructionInfo::new("SUB",				0, 2, 1, GasPriceTier::VeryLow);
		arr[MUL as usize] = 			InstructionInfo::new("MUL",				0, 2, 1, GasPriceTier::Low);
		arr[DIV as usize] = 			InstructionInfo::new("DIV",				0, 2, 1, GasPriceTier::Low);
		arr[SDIV as usize] =			InstructionInfo::new("SDIV",			0, 2, 1, GasPriceTier::Low);
		arr[MOD as usize] = 			InstructionInfo::new("MOD",				0, 2, 1, GasPriceTier::Low);
		arr[SMOD as usize] =			InstructionInfo::new("SMOD",			0, 2, 1, GasPriceTier::Low);
		arr[EXP as usize] = 			InstructionInfo::new("EXP",				0, 2, 1, GasPriceTier::Special);
		arr[NOT as usize] = 			InstructionInfo::new("NOT",				0, 1, 1, GasPriceTier::VeryLow);
		arr[LT as usize] =				InstructionInfo::new("LT",				0, 2, 1, GasPriceTier::VeryLow);
		arr[GT as usize] =				InstructionInfo::new("GT",				0, 2, 1, GasPriceTier::VeryLow);
		arr[SLT as usize] = 			InstructionInfo::new("SLT",				0, 2, 1, GasPriceTier::VeryLow);
		arr[SGT as usize] = 			InstructionInfo::new("SGT",				0, 2, 1, GasPriceTier::VeryLow);
		arr[EQ as usize] =				InstructionInfo::new("EQ",				0, 2, 1, GasPriceTier::VeryLow);
		arr[ISZERO as usize] =			InstructionInfo::new("ISZERO",			0, 1, 1, GasPriceTier::VeryLow);
		arr[AND as usize] = 			InstructionInfo::new("AND",				0, 2, 1, GasPriceTier::VeryLow);
		arr[OR as usize] =				InstructionInfo::new("OR",				0, 2, 1, GasPriceTier::VeryLow);
		arr[XOR as usize] = 			InstructionInfo::new("XOR",				0, 2, 1, GasPriceTier::VeryLow);
		arr[BYTE as usize] =			InstructionInfo::new("BYTE",			0, 2, 1, GasPriceTier::VeryLow);
		arr[ADDMOD as usize] =			InstructionInfo::new("ADDMOD",			0, 3, 1, GasPriceTier::Mid);
		arr[MULMOD as usize] =			InstructionInfo::new("MULMOD",			0, 3, 1, GasPriceTier::Mid);
		arr[SIGNEXTEND as usize] =		InstructionInfo::new("SIGNEXTEND",		0, 2, 1, GasPriceTier::Low);
		arr[RETURNDATASIZE as usize] =	InstructionInfo::new("RETURNDATASIZE",	0, 0, 1, GasPriceTier::Base);
		arr[RETURNDATACOPY as usize] =	InstructionInfo::new("RETURNDATACOPY",	0, 3, 0, GasPriceTier::VeryLow);
		arr[SHA3 as usize] =			InstructionInfo::new("SHA3",			0, 2, 1, GasPriceTier::Special);
		arr[ADDRESS as usize] = 		InstructionInfo::new("ADDRESS",			0, 0, 1, GasPriceTier::Base);
		arr[BALANCE as usize] = 		InstructionInfo::new("BALANCE",			0, 1, 1, GasPriceTier::Special);
		arr[ORIGIN as usize] =			InstructionInfo::new("ORIGIN",			0, 0, 1, GasPriceTier::Base);
		arr[CALLER as usize] =			InstructionInfo::new("CALLER",			0, 0, 1, GasPriceTier::Base);
		arr[CALLVALUE as usize] =		InstructionInfo::new("CALLVALUE",		0, 0, 1, GasPriceTier::Base);
		arr[CALLDATALOAD as usize] =	InstructionInfo::new("CALLDATALOAD",	0, 1, 1, GasPriceTier::VeryLow);
		arr[CALLDATASIZE as usize] =	InstructionInfo::new("CALLDATASIZE",	0, 0, 1, GasPriceTier::Base);
		arr[CALLDATACOPY as usize] =	InstructionInfo::new("CALLDATACOPY",	0, 3, 0, GasPriceTier::VeryLow);
		arr[CODESIZE as usize] =		InstructionInfo::new("CODESIZE",		0, 0, 1, GasPriceTier::Base);
		arr[CODECOPY as usize] =		InstructionInfo::new("CODECOPY",		0, 3, 0, GasPriceTier::VeryLow);
		arr[GASPRICE as usize] =		InstructionInfo::new("GASPRICE",		0, 0, 1, GasPriceTier::Base);
		arr[EXTCODESIZE as usize] = 	InstructionInfo::new("EXTCODESIZE",		0, 1, 1, GasPriceTier::Special);
		arr[EXTCODECOPY as usize] = 	InstructionInfo::new("EXTCODECOPY",		0, 4, 0, GasPriceTier::Special);
		arr[BLOCKHASH as usize] =		InstructionInfo::new("BLOCKHASH",		0, 1, 1, GasPriceTier::Ext);
		arr[COINBASE as usize] =		InstructionInfo::new("COINBASE",		0, 0, 1, GasPriceTier::Base);
		arr[TIMESTAMP as usize] =		InstructionInfo::new("TIMESTAMP",		0, 0, 1, GasPriceTier::Base);
		arr[NUMBER as usize] =			InstructionInfo::new("NUMBER",			0, 0, 1, GasPriceTier::Base);
		arr[DIFFICULTY as usize] =		InstructionInfo::new("DIFFICULTY",		0, 0, 1, GasPriceTier::Base);
		arr[GASLIMIT as usize] =		InstructionInfo::new("GASLIMIT",		0, 0, 1, GasPriceTier::Base);
		arr[POP as usize] = 			InstructionInfo::new("POP",				0, 1, 0, GasPriceTier::Base);
		arr[MLOAD as usize] =			InstructionInfo::new("MLOAD",			0, 1, 1, GasPriceTier::VeryLow);
		arr[MSTORE as usize] =			InstructionInfo::new("MSTORE",			0, 2, 0, GasPriceTier::VeryLow);
		arr[MSTORE8 as usize] = 		InstructionInfo::new("MSTORE8",			0, 2, 0, GasPriceTier::VeryLow);
		arr[SLOAD as usize] =			InstructionInfo::new("SLOAD",			0, 1, 1, GasPriceTier::Special);
		arr[SSTORE as usize] =			InstructionInfo::new("SSTORE",			0, 2, 0, GasPriceTier::Special);
		arr[JUMP as usize] =			InstructionInfo::new("JUMP",			0, 1, 0, GasPriceTier::Mid);
		arr[JUMPI as usize] =			InstructionInfo::new("JUMPI",			0, 2, 0, GasPriceTier::High);
		arr[PC as usize] =				InstructionInfo::new("PC",				0, 0, 1, GasPriceTier::Base);
		arr[MSIZE as usize] =			InstructionInfo::new("MSIZE",			0, 0, 1, GasPriceTier::Base);
		arr[GAS as usize] = 			InstructionInfo::new("GAS",				0, 0, 1, GasPriceTier::Base);
		arr[JUMPDEST as usize] =		InstructionInfo::new("JUMPDEST",		0, 0, 0, GasPriceTier::Special);
		arr[PUSH1 as usize] =			InstructionInfo::new("PUSH1",			1, 0, 1, GasPriceTier::VeryLow);
		arr[PUSH2 as usize] =			InstructionInfo::new("PUSH2",			2, 0, 1, GasPriceTier::VeryLow);
		arr[PUSH3 as usize] =			InstructionInfo::new("PUSH3",			3, 0, 1, GasPriceTier::VeryLow);
		arr[PUSH4 as usize] =			InstructionInfo::new("PUSH4",			4, 0, 1, GasPriceTier::VeryLow);
		arr[PUSH5 as usize] =			InstructionInfo::new("PUSH5",			5, 0, 1, GasPriceTier::VeryLow);
		arr[PUSH6 as usize] =			InstructionInfo::new("PUSH6",			6, 0, 1, GasPriceTier::VeryLow);
		arr[PUSH7 as usize] =			InstructionInfo::new("PUSH7",			7, 0, 1, GasPriceTier::VeryLow);
		arr[PUSH8 as usize] =			InstructionInfo::new("PUSH8",			8, 0, 1, GasPriceTier::VeryLow);
		arr[PUSH9 as usize] =			InstructionInfo::new("PUSH9",			9, 0, 1, GasPriceTier::VeryLow);
		arr[PUSH10 as usize] =			InstructionInfo::new("PUSH10",			10, 0, 1, GasPriceTier::VeryLow);
		arr[PUSH11 as usize] =			InstructionInfo::new("PUSH11",			11, 0, 1, GasPriceTier::VeryLow);
		arr[PUSH12 as usize] =			InstructionInfo::new("PUSH12",			12, 0, 1, GasPriceTier::VeryLow);
		arr[PUSH13 as usize] =			InstructionInfo::new("PUSH13",			13, 0, 1, GasPriceTier::VeryLow);
		arr[PUSH14 as usize] =			InstructionInfo::new("PUSH14",			14, 0, 1, GasPriceTier::VeryLow);
		arr[PUSH15 as usize] =			InstructionInfo::new("PUSH15",			15, 0, 1, GasPriceTier::VeryLow);
		arr[PUSH16 as usize] =			InstructionInfo::new("PUSH16",			16, 0, 1, GasPriceTier::VeryLow);
		arr[PUSH17 as usize] =			InstructionInfo::new("PUSH17",			17, 0, 1, GasPriceTier::VeryLow);
		arr[PUSH18 as usize] =			InstructionInfo::new("PUSH18",			18, 0, 1, GasPriceTier::VeryLow);
		arr[PUSH19 as usize] =			InstructionInfo::new("PUSH19",			19, 0, 1, GasPriceTier::VeryLow);
		arr[PUSH20 as usize] =			InstructionInfo::new("PUSH20",			20, 0, 1, GasPriceTier::VeryLow);
		arr[PUSH21 as usize] =			InstructionInfo::new("PUSH21",			21, 0, 1, GasPriceTier::VeryLow);
		arr[PUSH22 as usize] =			InstructionInfo::new("PUSH22",			22, 0, 1, GasPriceTier::VeryLow);
		arr[PUSH23 as usize] =			InstructionInfo::new("PUSH23",			23, 0, 1, GasPriceTier::VeryLow);
		arr[PUSH24 as usize] =			InstructionInfo::new("PUSH24",			24, 0, 1, GasPriceTier::VeryLow);
		arr[PUSH25 as usize] =			InstructionInfo::new("PUSH25",			25, 0, 1, GasPriceTier::VeryLow);
		arr[PUSH26 as usize] =			InstructionInfo::new("PUSH26",			26, 0, 1, GasPriceTier::VeryLow);
		arr[PUSH27 as usize] =			InstructionInfo::new("PUSH27",			27, 0, 1, GasPriceTier::VeryLow);
		arr[PUSH28 as usize] =			InstructionInfo::new("PUSH28",			28, 0, 1, GasPriceTier::VeryLow);
		arr[PUSH29 as usize] =			InstructionInfo::new("PUSH29",			29, 0, 1, GasPriceTier::VeryLow);
		arr[PUSH30 as usize] =			InstructionInfo::new("PUSH30",			30, 0, 1, GasPriceTier::VeryLow);
		arr[PUSH31 as usize] =			InstructionInfo::new("PUSH31",			31, 0, 1, GasPriceTier::VeryLow);
		arr[PUSH32 as usize] =			InstructionInfo::new("PUSH32",			32, 0, 1, GasPriceTier::VeryLow);
		arr[DUP1 as usize] =			InstructionInfo::new("DUP1",			0, 1, 2, GasPriceTier::VeryLow);
		arr[DUP2 as usize] =			InstructionInfo::new("DUP2",			0, 2, 3, GasPriceTier::VeryLow);
		arr[DUP3 as usize] =			InstructionInfo::new("DUP3",			0, 3, 4, GasPriceTier::VeryLow);
		arr[DUP4 as usize] =			InstructionInfo::new("DUP4",			0, 4, 5, GasPriceTier::VeryLow);
		arr[DUP5 as usize] =			InstructionInfo::new("DUP5",			0, 5, 6, GasPriceTier::VeryLow);
		arr[DUP6 as usize] =			InstructionInfo::new("DUP6",			0, 6, 7, GasPriceTier::VeryLow);
		arr[DUP7 as usize] =			InstructionInfo::new("DUP7",			0, 7, 8, GasPriceTier::VeryLow);
		arr[DUP8 as usize] =			InstructionInfo::new("DUP8",			0, 8, 9, GasPriceTier::VeryLow);
		arr[DUP9 as usize] =			InstructionInfo::new("DUP9",			0, 9, 10, GasPriceTier::VeryLow);
		arr[DUP10 as usize] =			InstructionInfo::new("DUP10",			0, 10, 11, GasPriceTier::VeryLow);
		arr[DUP11 as usize] =			InstructionInfo::new("DUP11",			0, 11, 12, GasPriceTier::VeryLow);
		arr[DUP12 as usize] =			InstructionInfo::new("DUP12",			0, 12, 13, GasPriceTier::VeryLow);
		arr[DUP13 as usize] =			InstructionInfo::new("DUP13",			0, 13, 14, GasPriceTier::VeryLow);
		arr[DUP14 as usize] =			InstructionInfo::new("DUP14",			0, 14, 15, GasPriceTier::VeryLow);
		arr[DUP15 as usize] =			InstructionInfo::new("DUP15",			0, 15, 16, GasPriceTier::VeryLow);
		arr[DUP16 as usize] =			InstructionInfo::new("DUP16",			0, 16, 17, GasPriceTier::VeryLow);
		arr[SWAP1 as usize] =			InstructionInfo::new("SWAP1",			0, 2, 2, GasPriceTier::VeryLow);
		arr[SWAP2 as usize] =			InstructionInfo::new("SWAP2",			0, 3, 3, GasPriceTier::VeryLow);
		arr[SWAP3 as usize] =			InstructionInfo::new("SWAP3",			0, 4, 4, GasPriceTier::VeryLow);
		arr[SWAP4 as usize] =			InstructionInfo::new("SWAP4",			0, 5, 5, GasPriceTier::VeryLow);
		arr[SWAP5 as usize] =			InstructionInfo::new("SWAP5",			0, 6, 6, GasPriceTier::VeryLow);
		arr[SWAP6 as usize] =			InstructionInfo::new("SWAP6",			0, 7, 7, GasPriceTier::VeryLow);
		arr[SWAP7 as usize] =			InstructionInfo::new("SWAP7",			0, 8, 8, GasPriceTier::VeryLow);
		arr[SWAP8 as usize] =			InstructionInfo::new("SWAP8",			0, 9, 9, GasPriceTier::VeryLow);
		arr[SWAP9 as usize] =			InstructionInfo::new("SWAP9",			0, 10, 10, GasPriceTier::VeryLow);
		arr[SWAP10 as usize] =			InstructionInfo::new("SWAP10",			0, 11, 11, GasPriceTier::VeryLow);
		arr[SWAP11 as usize] =			InstructionInfo::new("SWAP11",			0, 12, 12, GasPriceTier::VeryLow);
		arr[SWAP12 as usize] =			InstructionInfo::new("SWAP12",			0, 13, 13, GasPriceTier::VeryLow);
		arr[SWAP13 as usize] =			InstructionInfo::new("SWAP13",			0, 14, 14, GasPriceTier::VeryLow);
		arr[SWAP14 as usize] =			InstructionInfo::new("SWAP14",			0, 15, 15, GasPriceTier::VeryLow);
		arr[SWAP15 as usize] =			InstructionInfo::new("SWAP15",			0, 16, 16, GasPriceTier::VeryLow);
		arr[SWAP16 as usize] =			InstructionInfo::new("SWAP16",			0, 17, 17, GasPriceTier::VeryLow);
		arr[LOG0 as usize] =			InstructionInfo::new("LOG0",			0, 2, 0, GasPriceTier::Special);
		arr[LOG1 as usize] =			InstructionInfo::new("LOG1",			0, 3, 0, GasPriceTier::Special);
		arr[LOG2 as usize] =			InstructionInfo::new("LOG2",			0, 4, 0, GasPriceTier::Special);
		arr[LOG3 as usize] =			InstructionInfo::new("LOG3",			0, 5, 0, GasPriceTier::Special);
		arr[LOG4 as usize] =			InstructionInfo::new("LOG4",			0, 6, 0, GasPriceTier::Special);
		arr[CREATE as usize] =			InstructionInfo::new("CREATE",			0, 3, 1, GasPriceTier::Special);
		arr[CALL as usize] =			InstructionInfo::new("CALL",			0, 7, 1, GasPriceTier::Special);
		arr[CALLCODE as usize] =		InstructionInfo::new("CALLCODE",		0, 7, 1, GasPriceTier::Special);
		arr[RETURN as usize] =			InstructionInfo::new("RETURN",			0, 2, 0, GasPriceTier::Zero);
		arr[DELEGATECALL as usize] =	InstructionInfo::new("DELEGATECALL",	0, 6, 1, GasPriceTier::Special);
		arr[SUICIDE as usize] = 		InstructionInfo::new("SUICIDE",			0, 1, 0, GasPriceTier::Special);
		arr[CREATE2 as usize] = 		InstructionInfo::new("CREATE2",			0, 3, 1, GasPriceTier::Special);
		arr[REVERT as usize] =			InstructionInfo::new("REVERT",			0, 2, 0, GasPriceTier::Zero);
=======
		arr[STOP as usize] =			InstructionInfo::new("STOP",			0, 0, GasPriceTier::Zero);
		arr[ADD as usize] = 			InstructionInfo::new("ADD",				2, 1, GasPriceTier::VeryLow);
		arr[SUB as usize] = 			InstructionInfo::new("SUB",				2, 1, GasPriceTier::VeryLow);
		arr[MUL as usize] = 			InstructionInfo::new("MUL",				2, 1, GasPriceTier::Low);
		arr[DIV as usize] = 			InstructionInfo::new("DIV",				2, 1, GasPriceTier::Low);
		arr[SDIV as usize] =			InstructionInfo::new("SDIV",			2, 1, GasPriceTier::Low);
		arr[MOD as usize] = 			InstructionInfo::new("MOD",				2, 1, GasPriceTier::Low);
		arr[SMOD as usize] =			InstructionInfo::new("SMOD",			2, 1, GasPriceTier::Low);
		arr[EXP as usize] = 			InstructionInfo::new("EXP",				2, 1, GasPriceTier::Special);
		arr[NOT as usize] = 			InstructionInfo::new("NOT",				1, 1, GasPriceTier::VeryLow);
		arr[LT as usize] =				InstructionInfo::new("LT",				2, 1, GasPriceTier::VeryLow);
		arr[GT as usize] =				InstructionInfo::new("GT",				2, 1, GasPriceTier::VeryLow);
		arr[SLT as usize] = 			InstructionInfo::new("SLT",				2, 1, GasPriceTier::VeryLow);
		arr[SGT as usize] = 			InstructionInfo::new("SGT",				2, 1, GasPriceTier::VeryLow);
		arr[EQ as usize] =				InstructionInfo::new("EQ",				2, 1, GasPriceTier::VeryLow);
		arr[ISZERO as usize] =			InstructionInfo::new("ISZERO",			1, 1, GasPriceTier::VeryLow);
		arr[AND as usize] = 			InstructionInfo::new("AND",				2, 1, GasPriceTier::VeryLow);
		arr[OR as usize] =				InstructionInfo::new("OR",				2, 1, GasPriceTier::VeryLow);
		arr[XOR as usize] = 			InstructionInfo::new("XOR",				2, 1, GasPriceTier::VeryLow);
		arr[BYTE as usize] =			InstructionInfo::new("BYTE",			2, 1, GasPriceTier::VeryLow);
		arr[ADDMOD as usize] =			InstructionInfo::new("ADDMOD",			3, 1, GasPriceTier::Mid);
		arr[MULMOD as usize] =			InstructionInfo::new("MULMOD",			3, 1, GasPriceTier::Mid);
		arr[SIGNEXTEND as usize] =		InstructionInfo::new("SIGNEXTEND",		2, 1, GasPriceTier::Low);
		arr[RETURNDATASIZE as usize] =	InstructionInfo::new("RETURNDATASIZE",	0, 1, GasPriceTier::Base);
		arr[RETURNDATACOPY as usize] =	InstructionInfo::new("RETURNDATACOPY",	3, 0, GasPriceTier::VeryLow);
		arr[SHA3 as usize] =			InstructionInfo::new("SHA3",			2, 1, GasPriceTier::Special);
		arr[ADDRESS as usize] = 		InstructionInfo::new("ADDRESS",			0, 1, GasPriceTier::Base);
		arr[BALANCE as usize] = 		InstructionInfo::new("BALANCE",			1, 1, GasPriceTier::Special);
		arr[ORIGIN as usize] =			InstructionInfo::new("ORIGIN",			0, 1, GasPriceTier::Base);
		arr[CALLER as usize] =			InstructionInfo::new("CALLER",			0, 1, GasPriceTier::Base);
		arr[CALLVALUE as usize] =		InstructionInfo::new("CALLVALUE",		0, 1, GasPriceTier::Base);
		arr[CALLDATALOAD as usize] =	InstructionInfo::new("CALLDATALOAD",	1, 1, GasPriceTier::VeryLow);
		arr[CALLDATASIZE as usize] =	InstructionInfo::new("CALLDATASIZE",	0, 1, GasPriceTier::Base);
		arr[CALLDATACOPY as usize] =	InstructionInfo::new("CALLDATACOPY",	3, 0, GasPriceTier::VeryLow);
		arr[CODESIZE as usize] =		InstructionInfo::new("CODESIZE",		0, 1, GasPriceTier::Base);
		arr[CODECOPY as usize] =		InstructionInfo::new("CODECOPY",		3, 0, GasPriceTier::VeryLow);
		arr[GASPRICE as usize] =		InstructionInfo::new("GASPRICE",		0, 1, GasPriceTier::Base);
		arr[EXTCODESIZE as usize] = 	InstructionInfo::new("EXTCODESIZE",		1, 1, GasPriceTier::Special);
		arr[EXTCODECOPY as usize] = 	InstructionInfo::new("EXTCODECOPY",		4, 0, GasPriceTier::Special);
		arr[BLOCKHASH as usize] =		InstructionInfo::new("BLOCKHASH",		1, 1, GasPriceTier::Ext);
		arr[COINBASE as usize] =		InstructionInfo::new("COINBASE",		0, 1, GasPriceTier::Base);
		arr[TIMESTAMP as usize] =		InstructionInfo::new("TIMESTAMP",		0, 1, GasPriceTier::Base);
		arr[NUMBER as usize] =			InstructionInfo::new("NUMBER",			0, 1, GasPriceTier::Base);
		arr[DIFFICULTY as usize] =		InstructionInfo::new("DIFFICULTY",		0, 1, GasPriceTier::Base);
		arr[GASLIMIT as usize] =		InstructionInfo::new("GASLIMIT",		0, 1, GasPriceTier::Base);
		arr[POP as usize] = 			InstructionInfo::new("POP",				1, 0, GasPriceTier::Base);
		arr[MLOAD as usize] =			InstructionInfo::new("MLOAD",			1, 1, GasPriceTier::VeryLow);
		arr[MSTORE as usize] =			InstructionInfo::new("MSTORE",			2, 0, GasPriceTier::VeryLow);
		arr[MSTORE8 as usize] = 		InstructionInfo::new("MSTORE8",			2, 0, GasPriceTier::VeryLow);
		arr[SLOAD as usize] =			InstructionInfo::new("SLOAD",			1, 1, GasPriceTier::Special);
		arr[SSTORE as usize] =			InstructionInfo::new("SSTORE",			2, 0, GasPriceTier::Special);
		arr[JUMP as usize] =			InstructionInfo::new("JUMP",			1, 0, GasPriceTier::Mid);
		arr[JUMPI as usize] =			InstructionInfo::new("JUMPI",			2, 0, GasPriceTier::High);
		arr[PC as usize] =				InstructionInfo::new("PC",				0, 1, GasPriceTier::Base);
		arr[MSIZE as usize] =			InstructionInfo::new("MSIZE",			0, 1, GasPriceTier::Base);
		arr[GAS as usize] = 			InstructionInfo::new("GAS",				0, 1, GasPriceTier::Base);
		arr[JUMPDEST as usize] =		InstructionInfo::new("JUMPDEST",		0, 0, GasPriceTier::Special);
		arr[PUSH1 as usize] =			InstructionInfo::new("PUSH1",			0, 1, GasPriceTier::VeryLow);
		arr[PUSH2 as usize] =			InstructionInfo::new("PUSH2",			0, 1, GasPriceTier::VeryLow);
		arr[PUSH3 as usize] =			InstructionInfo::new("PUSH3",			0, 1, GasPriceTier::VeryLow);
		arr[PUSH4 as usize] =			InstructionInfo::new("PUSH4",			0, 1, GasPriceTier::VeryLow);
		arr[PUSH5 as usize] =			InstructionInfo::new("PUSH5",			0, 1, GasPriceTier::VeryLow);
		arr[PUSH6 as usize] =			InstructionInfo::new("PUSH6",			0, 1, GasPriceTier::VeryLow);
		arr[PUSH7 as usize] =			InstructionInfo::new("PUSH7",			0, 1, GasPriceTier::VeryLow);
		arr[PUSH8 as usize] =			InstructionInfo::new("PUSH8",			0, 1, GasPriceTier::VeryLow);
		arr[PUSH9 as usize] =			InstructionInfo::new("PUSH9",			0, 1, GasPriceTier::VeryLow);
		arr[PUSH10 as usize] =			InstructionInfo::new("PUSH10",			0, 1, GasPriceTier::VeryLow);
		arr[PUSH11 as usize] =			InstructionInfo::new("PUSH11",			0, 1, GasPriceTier::VeryLow);
		arr[PUSH12 as usize] =			InstructionInfo::new("PUSH12",			0, 1, GasPriceTier::VeryLow);
		arr[PUSH13 as usize] =			InstructionInfo::new("PUSH13",			0, 1, GasPriceTier::VeryLow);
		arr[PUSH14 as usize] =			InstructionInfo::new("PUSH14",			0, 1, GasPriceTier::VeryLow);
		arr[PUSH15 as usize] =			InstructionInfo::new("PUSH15",			0, 1, GasPriceTier::VeryLow);
		arr[PUSH16 as usize] =			InstructionInfo::new("PUSH16",			0, 1, GasPriceTier::VeryLow);
		arr[PUSH17 as usize] =			InstructionInfo::new("PUSH17",			0, 1, GasPriceTier::VeryLow);
		arr[PUSH18 as usize] =			InstructionInfo::new("PUSH18",			0, 1, GasPriceTier::VeryLow);
		arr[PUSH19 as usize] =			InstructionInfo::new("PUSH19",			0, 1, GasPriceTier::VeryLow);
		arr[PUSH20 as usize] =			InstructionInfo::new("PUSH20",			0, 1, GasPriceTier::VeryLow);
		arr[PUSH21 as usize] =			InstructionInfo::new("PUSH21",			0, 1, GasPriceTier::VeryLow);
		arr[PUSH22 as usize] =			InstructionInfo::new("PUSH22",			0, 1, GasPriceTier::VeryLow);
		arr[PUSH23 as usize] =			InstructionInfo::new("PUSH23",			0, 1, GasPriceTier::VeryLow);
		arr[PUSH24 as usize] =			InstructionInfo::new("PUSH24",			0, 1, GasPriceTier::VeryLow);
		arr[PUSH25 as usize] =			InstructionInfo::new("PUSH25",			0, 1, GasPriceTier::VeryLow);
		arr[PUSH26 as usize] =			InstructionInfo::new("PUSH26",			0, 1, GasPriceTier::VeryLow);
		arr[PUSH27 as usize] =			InstructionInfo::new("PUSH27",			0, 1, GasPriceTier::VeryLow);
		arr[PUSH28 as usize] =			InstructionInfo::new("PUSH28",			0, 1, GasPriceTier::VeryLow);
		arr[PUSH29 as usize] =			InstructionInfo::new("PUSH29",			0, 1, GasPriceTier::VeryLow);
		arr[PUSH30 as usize] =			InstructionInfo::new("PUSH30",			0, 1, GasPriceTier::VeryLow);
		arr[PUSH31 as usize] =			InstructionInfo::new("PUSH31",			0, 1, GasPriceTier::VeryLow);
		arr[PUSH32 as usize] =			InstructionInfo::new("PUSH32",			0, 1, GasPriceTier::VeryLow);
		arr[DUP1 as usize] =			InstructionInfo::new("DUP1",			1, 2, GasPriceTier::VeryLow);
		arr[DUP2 as usize] =			InstructionInfo::new("DUP2",			2, 3, GasPriceTier::VeryLow);
		arr[DUP3 as usize] =			InstructionInfo::new("DUP3",			3, 4, GasPriceTier::VeryLow);
		arr[DUP4 as usize] =			InstructionInfo::new("DUP4",			4, 5, GasPriceTier::VeryLow);
		arr[DUP5 as usize] =			InstructionInfo::new("DUP5",			5, 6, GasPriceTier::VeryLow);
		arr[DUP6 as usize] =			InstructionInfo::new("DUP6",			6, 7, GasPriceTier::VeryLow);
		arr[DUP7 as usize] =			InstructionInfo::new("DUP7",			7, 8, GasPriceTier::VeryLow);
		arr[DUP8 as usize] =			InstructionInfo::new("DUP8",			8, 9, GasPriceTier::VeryLow);
		arr[DUP9 as usize] =			InstructionInfo::new("DUP9",			9, 10, GasPriceTier::VeryLow);
		arr[DUP10 as usize] =			InstructionInfo::new("DUP10",			10, 11, GasPriceTier::VeryLow);
		arr[DUP11 as usize] =			InstructionInfo::new("DUP11",			11, 12, GasPriceTier::VeryLow);
		arr[DUP12 as usize] =			InstructionInfo::new("DUP12",			12, 13, GasPriceTier::VeryLow);
		arr[DUP13 as usize] =			InstructionInfo::new("DUP13",			13, 14, GasPriceTier::VeryLow);
		arr[DUP14 as usize] =			InstructionInfo::new("DUP14",			14, 15, GasPriceTier::VeryLow);
		arr[DUP15 as usize] =			InstructionInfo::new("DUP15",			15, 16, GasPriceTier::VeryLow);
		arr[DUP16 as usize] =			InstructionInfo::new("DUP16",			16, 17, GasPriceTier::VeryLow);
		arr[SWAP1 as usize] =			InstructionInfo::new("SWAP1",			2, 2, GasPriceTier::VeryLow);
		arr[SWAP2 as usize] =			InstructionInfo::new("SWAP2",			3, 3, GasPriceTier::VeryLow);
		arr[SWAP3 as usize] =			InstructionInfo::new("SWAP3",			4, 4, GasPriceTier::VeryLow);
		arr[SWAP4 as usize] =			InstructionInfo::new("SWAP4",			5, 5, GasPriceTier::VeryLow);
		arr[SWAP5 as usize] =			InstructionInfo::new("SWAP5",			6, 6, GasPriceTier::VeryLow);
		arr[SWAP6 as usize] =			InstructionInfo::new("SWAP6",			7, 7, GasPriceTier::VeryLow);
		arr[SWAP7 as usize] =			InstructionInfo::new("SWAP7",			8, 8, GasPriceTier::VeryLow);
		arr[SWAP8 as usize] =			InstructionInfo::new("SWAP8",			9, 9, GasPriceTier::VeryLow);
		arr[SWAP9 as usize] =			InstructionInfo::new("SWAP9",			10, 10, GasPriceTier::VeryLow);
		arr[SWAP10 as usize] =			InstructionInfo::new("SWAP10",			11, 11, GasPriceTier::VeryLow);
		arr[SWAP11 as usize] =			InstructionInfo::new("SWAP11",			12, 12, GasPriceTier::VeryLow);
		arr[SWAP12 as usize] =			InstructionInfo::new("SWAP12",			13, 13, GasPriceTier::VeryLow);
		arr[SWAP13 as usize] =			InstructionInfo::new("SWAP13",			14, 14, GasPriceTier::VeryLow);
		arr[SWAP14 as usize] =			InstructionInfo::new("SWAP14",			15, 15, GasPriceTier::VeryLow);
		arr[SWAP15 as usize] =			InstructionInfo::new("SWAP15",			16, 16, GasPriceTier::VeryLow);
		arr[SWAP16 as usize] =			InstructionInfo::new("SWAP16",			17, 17, GasPriceTier::VeryLow);
		arr[LOG0 as usize] =			InstructionInfo::new("LOG0",			2, 0, GasPriceTier::Special);
		arr[LOG1 as usize] =			InstructionInfo::new("LOG1",			3, 0, GasPriceTier::Special);
		arr[LOG2 as usize] =			InstructionInfo::new("LOG2",			4, 0, GasPriceTier::Special);
		arr[LOG3 as usize] =			InstructionInfo::new("LOG3",			5, 0, GasPriceTier::Special);
		arr[LOG4 as usize] =			InstructionInfo::new("LOG4",			6, 0, GasPriceTier::Special);
		arr[CREATE as usize] =			InstructionInfo::new("CREATE",			3, 1, GasPriceTier::Special);
		arr[CALL as usize] =			InstructionInfo::new("CALL",			7, 1, GasPriceTier::Special);
		arr[CALLCODE as usize] =		InstructionInfo::new("CALLCODE",		7, 1, GasPriceTier::Special);
		arr[RETURN as usize] =			InstructionInfo::new("RETURN",			2, 0, GasPriceTier::Zero);
		arr[DELEGATECALL as usize] =	InstructionInfo::new("DELEGATECALL",	6, 1, GasPriceTier::Special);
		arr[SUICIDE as usize] = 		InstructionInfo::new("SUICIDE",			1, 0, GasPriceTier::Special);
		arr[CREATE2 as usize] = 		InstructionInfo::new("CREATE2",			3, 1, GasPriceTier::Special);
		arr[REVERT as usize] =			InstructionInfo::new("REVERT",			2, 0, GasPriceTier::Zero);
>>>>>>> 8aa2ed17
		arr
	};
}

/// Virtual machine bytecode instruction.
/// halts execution
pub const STOP: Instruction = 0x00;
/// addition operation
pub const ADD: Instruction = 0x01;
/// mulitplication operation
pub const MUL: Instruction = 0x02;
/// subtraction operation
pub const SUB: Instruction = 0x03;
/// integer division operation
pub const DIV: Instruction = 0x04;
/// signed integer division operation
pub const SDIV: Instruction = 0x05;
/// modulo remainder operation
pub const MOD: Instruction = 0x06;
/// signed modulo remainder operation
pub const SMOD: Instruction = 0x07;
/// unsigned modular addition
pub const ADDMOD: Instruction = 0x08;
/// unsigned modular multiplication
pub const MULMOD: Instruction = 0x09;
/// exponential operation
pub const EXP: Instruction = 0x0a;
/// extend length of signed integer
pub const SIGNEXTEND: Instruction = 0x0b;

/// less-than comparision
pub const LT: Instruction = 0x10;
/// greater-than comparision
pub const GT: Instruction = 0x11;
/// signed less-than comparision
pub const SLT: Instruction = 0x12;
/// signed greater-than comparision
pub const SGT: Instruction = 0x13;
/// equality comparision
pub const EQ: Instruction = 0x14;
/// simple not operator
pub const ISZERO: Instruction = 0x15;
/// bitwise AND operation
pub const AND: Instruction = 0x16;
/// bitwise OR operation
pub const OR: Instruction = 0x17;
/// bitwise XOR operation
pub const XOR: Instruction = 0x18;
/// bitwise NOT opertation
pub const NOT: Instruction = 0x19;
/// retrieve single byte from word
pub const BYTE: Instruction = 0x1a;

/// compute SHA3-256 hash
pub const SHA3: Instruction = 0x20;

/// get address of currently executing account
pub const ADDRESS: Instruction = 0x30;
/// get balance of the given account
pub const BALANCE: Instruction = 0x31;
/// get execution origination address
pub const ORIGIN: Instruction = 0x32;
/// get caller address
pub const CALLER: Instruction = 0x33;
/// get deposited value by the instruction/transaction responsible for this execution
pub const CALLVALUE: Instruction = 0x34;
/// get input data of current environment
pub const CALLDATALOAD: Instruction = 0x35;
/// get size of input data in current environment
pub const CALLDATASIZE: Instruction = 0x36;
/// copy input data in current environment to memory
pub const CALLDATACOPY: Instruction = 0x37;
/// get size of code running in current environment
pub const CODESIZE: Instruction = 0x38;
/// copy code running in current environment to memory
pub const CODECOPY: Instruction = 0x39;
/// get price of gas in current environment
pub const GASPRICE: Instruction = 0x3a;
/// get external code size (from another contract)
pub const EXTCODESIZE: Instruction = 0x3b;
/// copy external code (from another contract)
pub const EXTCODECOPY: Instruction = 0x3c;
/// get the size of the return data buffer for the last call
pub const RETURNDATASIZE: Instruction = 0x3d;
/// copy return data buffer to memory
pub const RETURNDATACOPY: Instruction = 0x3e;

/// get hash of most recent complete block
pub const BLOCKHASH: Instruction = 0x40;
/// get the block's coinbase address
pub const COINBASE: Instruction = 0x41;
/// get the block's timestamp
pub const TIMESTAMP: Instruction = 0x42;
/// get the block's number
pub const NUMBER: Instruction = 0x43;
/// get the block's difficulty
pub const DIFFICULTY: Instruction = 0x44;
/// get the block's gas limit
pub const GASLIMIT: Instruction = 0x45;

/// remove item from stack
pub const POP: Instruction = 0x50;
/// load word from memory
pub const MLOAD: Instruction = 0x51;
/// save word to memory
pub const MSTORE: Instruction = 0x52;
/// save byte to memory
pub const MSTORE8: Instruction = 0x53;
/// load word from storage
pub const SLOAD: Instruction = 0x54;
/// save word to storage
pub const SSTORE: Instruction = 0x55;
/// alter the program counter
pub const JUMP: Instruction = 0x56;
/// conditionally alter the program counter
pub const JUMPI: Instruction = 0x57;
/// get the program counter
pub const PC: Instruction = 0x58;
/// get the size of active memory
pub const MSIZE: Instruction = 0x59;
/// get the amount of available gas
pub const GAS: Instruction = 0x5a;
/// set a potential jump destination
pub const JUMPDEST: Instruction = 0x5b;

/// place 1 byte item on stack
pub const PUSH1: Instruction = 0x60;
/// place 2 byte item on stack
pub const PUSH2: Instruction = 0x61;
/// place 3 byte item on stack
pub const PUSH3: Instruction = 0x62;
/// place 4 byte item on stack
pub const PUSH4: Instruction = 0x63;
/// place 5 byte item on stack
pub const PUSH5: Instruction = 0x64;
/// place 6 byte item on stack
pub const PUSH6: Instruction = 0x65;
/// place 7 byte item on stack
pub const PUSH7: Instruction = 0x66;
/// place 8 byte item on stack
pub const PUSH8: Instruction = 0x67;
/// place 9 byte item on stack
pub const PUSH9: Instruction = 0x68;
/// place 10 byte item on stack
pub const PUSH10: Instruction = 0x69;
/// place 11 byte item on stack
pub const PUSH11: Instruction = 0x6a;
/// place 12 byte item on stack
pub const PUSH12: Instruction = 0x6b;
/// place 13 byte item on stack
pub const PUSH13: Instruction = 0x6c;
/// place 14 byte item on stack
pub const PUSH14: Instruction = 0x6d;
/// place 15 byte item on stack
pub const PUSH15: Instruction = 0x6e;
/// place 16 byte item on stack
pub const PUSH16: Instruction = 0x6f;
/// place 17 byte item on stack
pub const PUSH17: Instruction = 0x70;
/// place 18 byte item on stack
pub const PUSH18: Instruction = 0x71;
/// place 19 byte item on stack
pub const PUSH19: Instruction = 0x72;
/// place 20 byte item on stack
pub const PUSH20: Instruction = 0x73;
/// place 21 byte item on stack
pub const PUSH21: Instruction = 0x74;
/// place 22 byte item on stack
pub const PUSH22: Instruction = 0x75;
/// place 23 byte item on stack
pub const PUSH23: Instruction = 0x76;
/// place 24 byte item on stack
pub const PUSH24: Instruction = 0x77;
/// place 25 byte item on stack
pub const PUSH25: Instruction = 0x78;
/// place 26 byte item on stack
pub const PUSH26: Instruction = 0x79;
/// place 27 byte item on stack
pub const PUSH27: Instruction = 0x7a;
/// place 28 byte item on stack
pub const PUSH28: Instruction = 0x7b;
/// place 29 byte item on stack
pub const PUSH29: Instruction = 0x7c;
/// place 30 byte item on stack
pub const PUSH30: Instruction = 0x7d;
/// place 31 byte item on stack
pub const PUSH31: Instruction = 0x7e;
/// place 32 byte item on stack
pub const PUSH32: Instruction = 0x7f;

/// copies the highest item in the stack to the top of the stack
pub const DUP1: Instruction = 0x80;
/// copies the second highest item in the stack to the top of the stack
pub const DUP2: Instruction = 0x81;
/// copies the third highest item in the stack to the top of the stack
pub const DUP3: Instruction = 0x82;
/// copies the 4th highest item in the stack to the top of the stack
pub const DUP4: Instruction = 0x83;
/// copies the 5th highest item in the stack to the top of the stack
pub const DUP5: Instruction = 0x84;
/// copies the 6th highest item in the stack to the top of the stack
pub const DUP6: Instruction = 0x85;
/// copies the 7th highest item in the stack to the top of the stack
pub const DUP7: Instruction = 0x86;
/// copies the 8th highest item in the stack to the top of the stack
pub const DUP8: Instruction = 0x87;
/// copies the 9th highest item in the stack to the top of the stack
pub const DUP9: Instruction = 0x88;
/// copies the 10th highest item in the stack to the top of the stack
pub const DUP10: Instruction = 0x89;
/// copies the 11th highest item in the stack to the top of the stack
pub const DUP11: Instruction = 0x8a;
/// copies the 12th highest item in the stack to the top of the stack
pub const DUP12: Instruction = 0x8b;
/// copies the 13th highest item in the stack to the top of the stack
pub const DUP13: Instruction = 0x8c;
/// copies the 14th highest item in the stack to the top of the stack
pub const DUP14: Instruction = 0x8d;
/// copies the 15th highest item in the stack to the top of the stack
pub const DUP15: Instruction = 0x8e;
/// copies the 16th highest item in the stack to the top of the stack
pub const DUP16: Instruction = 0x8f;

/// swaps the highest and second highest value on the stack
pub const SWAP1: Instruction = 0x90;
/// swaps the highest and third highest value on the stack
pub const SWAP2: Instruction = 0x91;
/// swaps the highest and 4th highest value on the stack
pub const SWAP3: Instruction = 0x92;
/// swaps the highest and 5th highest value on the stack
pub const SWAP4: Instruction = 0x93;
/// swaps the highest and 6th highest value on the stack
pub const SWAP5: Instruction = 0x94;
/// swaps the highest and 7th highest value on the stack
pub const SWAP6: Instruction = 0x95;
/// swaps the highest and 8th highest value on the stack
pub const SWAP7: Instruction = 0x96;
/// swaps the highest and 9th highest value on the stack
pub const SWAP8: Instruction = 0x97;
/// swaps the highest and 10th highest value on the stack
pub const SWAP9: Instruction = 0x98;
/// swaps the highest and 11th highest value on the stack
pub const SWAP10: Instruction = 0x99;
/// swaps the highest and 12th highest value on the stack
pub const SWAP11: Instruction = 0x9a;
/// swaps the highest and 13th highest value on the stack
pub const SWAP12: Instruction = 0x9b;
/// swaps the highest and 14th highest value on the stack
pub const SWAP13: Instruction = 0x9c;
/// swaps the highest and 15th highest value on the stack
pub const SWAP14: Instruction = 0x9d;
/// swaps the highest and 16th highest value on the stack
pub const SWAP15: Instruction = 0x9e;
/// swaps the highest and 17th highest value on the stack
pub const SWAP16: Instruction = 0x9f;

/// Makes a log entry; no topics.
pub const LOG0: Instruction = 0xa0;
/// Makes a log entry; 1 topic.
pub const LOG1: Instruction = 0xa1;
/// Makes a log entry; 2 topics.
pub const LOG2: Instruction = 0xa2;
/// Makes a log entry; 3 topics.
pub const LOG3: Instruction = 0xa3;
/// Makes a log entry; 4 topics.
pub const LOG4: Instruction = 0xa4;
/// Maximal number of topics for log instructions
pub const MAX_NO_OF_TOPICS : usize = 4;

/// create a new account with associated code
pub const CREATE: Instruction = 0xf0;
/// message-call into an account
pub const CALL: Instruction = 0xf1;
/// message-call with another account's code only
pub const CALLCODE: Instruction = 0xf2;
/// halt execution returning output data
pub const RETURN: Instruction = 0xf3;
/// like CALLCODE but keeps caller's value and sender
pub const DELEGATECALL: Instruction = 0xf4;
/// create a new account and set creation address to sha3(sender + sha3(init code)) % 2**160
pub const CREATE2: Instruction = 0xfb;
/// stop execution and revert state changes. Return output data.
pub const REVERT: Instruction = 0xfd;
/// halt execution and register account for later deletion
pub const SUICIDE: Instruction = 0xff;
<|MERGE_RESOLUTION|>--- conflicted
+++ resolved
@@ -143,11 +143,6 @@
 pub struct InstructionInfo {
 	/// Mnemonic name.
 	pub name: &'static str,
-<<<<<<< HEAD
-	/// Additional code bytes used. Used only for PUSHxx.
-	pub additional: usize,
-=======
->>>>>>> 8aa2ed17
 	/// Number of stack arguments.
 	pub args: usize,
 	/// Number of returned stack items.
@@ -158,11 +153,7 @@
 
 impl InstructionInfo {
 	/// Create new instruction info.
-<<<<<<< HEAD
-	pub fn new(name: &'static str, additional: usize, args: usize, ret: usize, tier: GasPriceTier) -> Self {
-=======
 	pub fn new(name: &'static str, args: usize, ret: usize, tier: GasPriceTier) -> Self {
->>>>>>> 8aa2ed17
 		InstructionInfo {
 			name: name,
 			args: args,
@@ -176,142 +167,6 @@
 	/// Static instruction table.
 	pub static ref INSTRUCTIONS: [InstructionInfo; 0x100] = {
 		let mut arr = [InstructionInfo::default(); 0x100];
-<<<<<<< HEAD
-		arr[STOP as usize] =			InstructionInfo::new("STOP",			0, 0, 0, GasPriceTier::Zero);
-		arr[ADD as usize] = 			InstructionInfo::new("ADD",				0, 2, 1, GasPriceTier::VeryLow);
-		arr[SUB as usize] = 			InstructionInfo::new("SUB",				0, 2, 1, GasPriceTier::VeryLow);
-		arr[MUL as usize] = 			InstructionInfo::new("MUL",				0, 2, 1, GasPriceTier::Low);
-		arr[DIV as usize] = 			InstructionInfo::new("DIV",				0, 2, 1, GasPriceTier::Low);
-		arr[SDIV as usize] =			InstructionInfo::new("SDIV",			0, 2, 1, GasPriceTier::Low);
-		arr[MOD as usize] = 			InstructionInfo::new("MOD",				0, 2, 1, GasPriceTier::Low);
-		arr[SMOD as usize] =			InstructionInfo::new("SMOD",			0, 2, 1, GasPriceTier::Low);
-		arr[EXP as usize] = 			InstructionInfo::new("EXP",				0, 2, 1, GasPriceTier::Special);
-		arr[NOT as usize] = 			InstructionInfo::new("NOT",				0, 1, 1, GasPriceTier::VeryLow);
-		arr[LT as usize] =				InstructionInfo::new("LT",				0, 2, 1, GasPriceTier::VeryLow);
-		arr[GT as usize] =				InstructionInfo::new("GT",				0, 2, 1, GasPriceTier::VeryLow);
-		arr[SLT as usize] = 			InstructionInfo::new("SLT",				0, 2, 1, GasPriceTier::VeryLow);
-		arr[SGT as usize] = 			InstructionInfo::new("SGT",				0, 2, 1, GasPriceTier::VeryLow);
-		arr[EQ as usize] =				InstructionInfo::new("EQ",				0, 2, 1, GasPriceTier::VeryLow);
-		arr[ISZERO as usize] =			InstructionInfo::new("ISZERO",			0, 1, 1, GasPriceTier::VeryLow);
-		arr[AND as usize] = 			InstructionInfo::new("AND",				0, 2, 1, GasPriceTier::VeryLow);
-		arr[OR as usize] =				InstructionInfo::new("OR",				0, 2, 1, GasPriceTier::VeryLow);
-		arr[XOR as usize] = 			InstructionInfo::new("XOR",				0, 2, 1, GasPriceTier::VeryLow);
-		arr[BYTE as usize] =			InstructionInfo::new("BYTE",			0, 2, 1, GasPriceTier::VeryLow);
-		arr[ADDMOD as usize] =			InstructionInfo::new("ADDMOD",			0, 3, 1, GasPriceTier::Mid);
-		arr[MULMOD as usize] =			InstructionInfo::new("MULMOD",			0, 3, 1, GasPriceTier::Mid);
-		arr[SIGNEXTEND as usize] =		InstructionInfo::new("SIGNEXTEND",		0, 2, 1, GasPriceTier::Low);
-		arr[RETURNDATASIZE as usize] =	InstructionInfo::new("RETURNDATASIZE",	0, 0, 1, GasPriceTier::Base);
-		arr[RETURNDATACOPY as usize] =	InstructionInfo::new("RETURNDATACOPY",	0, 3, 0, GasPriceTier::VeryLow);
-		arr[SHA3 as usize] =			InstructionInfo::new("SHA3",			0, 2, 1, GasPriceTier::Special);
-		arr[ADDRESS as usize] = 		InstructionInfo::new("ADDRESS",			0, 0, 1, GasPriceTier::Base);
-		arr[BALANCE as usize] = 		InstructionInfo::new("BALANCE",			0, 1, 1, GasPriceTier::Special);
-		arr[ORIGIN as usize] =			InstructionInfo::new("ORIGIN",			0, 0, 1, GasPriceTier::Base);
-		arr[CALLER as usize] =			InstructionInfo::new("CALLER",			0, 0, 1, GasPriceTier::Base);
-		arr[CALLVALUE as usize] =		InstructionInfo::new("CALLVALUE",		0, 0, 1, GasPriceTier::Base);
-		arr[CALLDATALOAD as usize] =	InstructionInfo::new("CALLDATALOAD",	0, 1, 1, GasPriceTier::VeryLow);
-		arr[CALLDATASIZE as usize] =	InstructionInfo::new("CALLDATASIZE",	0, 0, 1, GasPriceTier::Base);
-		arr[CALLDATACOPY as usize] =	InstructionInfo::new("CALLDATACOPY",	0, 3, 0, GasPriceTier::VeryLow);
-		arr[CODESIZE as usize] =		InstructionInfo::new("CODESIZE",		0, 0, 1, GasPriceTier::Base);
-		arr[CODECOPY as usize] =		InstructionInfo::new("CODECOPY",		0, 3, 0, GasPriceTier::VeryLow);
-		arr[GASPRICE as usize] =		InstructionInfo::new("GASPRICE",		0, 0, 1, GasPriceTier::Base);
-		arr[EXTCODESIZE as usize] = 	InstructionInfo::new("EXTCODESIZE",		0, 1, 1, GasPriceTier::Special);
-		arr[EXTCODECOPY as usize] = 	InstructionInfo::new("EXTCODECOPY",		0, 4, 0, GasPriceTier::Special);
-		arr[BLOCKHASH as usize] =		InstructionInfo::new("BLOCKHASH",		0, 1, 1, GasPriceTier::Ext);
-		arr[COINBASE as usize] =		InstructionInfo::new("COINBASE",		0, 0, 1, GasPriceTier::Base);
-		arr[TIMESTAMP as usize] =		InstructionInfo::new("TIMESTAMP",		0, 0, 1, GasPriceTier::Base);
-		arr[NUMBER as usize] =			InstructionInfo::new("NUMBER",			0, 0, 1, GasPriceTier::Base);
-		arr[DIFFICULTY as usize] =		InstructionInfo::new("DIFFICULTY",		0, 0, 1, GasPriceTier::Base);
-		arr[GASLIMIT as usize] =		InstructionInfo::new("GASLIMIT",		0, 0, 1, GasPriceTier::Base);
-		arr[POP as usize] = 			InstructionInfo::new("POP",				0, 1, 0, GasPriceTier::Base);
-		arr[MLOAD as usize] =			InstructionInfo::new("MLOAD",			0, 1, 1, GasPriceTier::VeryLow);
-		arr[MSTORE as usize] =			InstructionInfo::new("MSTORE",			0, 2, 0, GasPriceTier::VeryLow);
-		arr[MSTORE8 as usize] = 		InstructionInfo::new("MSTORE8",			0, 2, 0, GasPriceTier::VeryLow);
-		arr[SLOAD as usize] =			InstructionInfo::new("SLOAD",			0, 1, 1, GasPriceTier::Special);
-		arr[SSTORE as usize] =			InstructionInfo::new("SSTORE",			0, 2, 0, GasPriceTier::Special);
-		arr[JUMP as usize] =			InstructionInfo::new("JUMP",			0, 1, 0, GasPriceTier::Mid);
-		arr[JUMPI as usize] =			InstructionInfo::new("JUMPI",			0, 2, 0, GasPriceTier::High);
-		arr[PC as usize] =				InstructionInfo::new("PC",				0, 0, 1, GasPriceTier::Base);
-		arr[MSIZE as usize] =			InstructionInfo::new("MSIZE",			0, 0, 1, GasPriceTier::Base);
-		arr[GAS as usize] = 			InstructionInfo::new("GAS",				0, 0, 1, GasPriceTier::Base);
-		arr[JUMPDEST as usize] =		InstructionInfo::new("JUMPDEST",		0, 0, 0, GasPriceTier::Special);
-		arr[PUSH1 as usize] =			InstructionInfo::new("PUSH1",			1, 0, 1, GasPriceTier::VeryLow);
-		arr[PUSH2 as usize] =			InstructionInfo::new("PUSH2",			2, 0, 1, GasPriceTier::VeryLow);
-		arr[PUSH3 as usize] =			InstructionInfo::new("PUSH3",			3, 0, 1, GasPriceTier::VeryLow);
-		arr[PUSH4 as usize] =			InstructionInfo::new("PUSH4",			4, 0, 1, GasPriceTier::VeryLow);
-		arr[PUSH5 as usize] =			InstructionInfo::new("PUSH5",			5, 0, 1, GasPriceTier::VeryLow);
-		arr[PUSH6 as usize] =			InstructionInfo::new("PUSH6",			6, 0, 1, GasPriceTier::VeryLow);
-		arr[PUSH7 as usize] =			InstructionInfo::new("PUSH7",			7, 0, 1, GasPriceTier::VeryLow);
-		arr[PUSH8 as usize] =			InstructionInfo::new("PUSH8",			8, 0, 1, GasPriceTier::VeryLow);
-		arr[PUSH9 as usize] =			InstructionInfo::new("PUSH9",			9, 0, 1, GasPriceTier::VeryLow);
-		arr[PUSH10 as usize] =			InstructionInfo::new("PUSH10",			10, 0, 1, GasPriceTier::VeryLow);
-		arr[PUSH11 as usize] =			InstructionInfo::new("PUSH11",			11, 0, 1, GasPriceTier::VeryLow);
-		arr[PUSH12 as usize] =			InstructionInfo::new("PUSH12",			12, 0, 1, GasPriceTier::VeryLow);
-		arr[PUSH13 as usize] =			InstructionInfo::new("PUSH13",			13, 0, 1, GasPriceTier::VeryLow);
-		arr[PUSH14 as usize] =			InstructionInfo::new("PUSH14",			14, 0, 1, GasPriceTier::VeryLow);
-		arr[PUSH15 as usize] =			InstructionInfo::new("PUSH15",			15, 0, 1, GasPriceTier::VeryLow);
-		arr[PUSH16 as usize] =			InstructionInfo::new("PUSH16",			16, 0, 1, GasPriceTier::VeryLow);
-		arr[PUSH17 as usize] =			InstructionInfo::new("PUSH17",			17, 0, 1, GasPriceTier::VeryLow);
-		arr[PUSH18 as usize] =			InstructionInfo::new("PUSH18",			18, 0, 1, GasPriceTier::VeryLow);
-		arr[PUSH19 as usize] =			InstructionInfo::new("PUSH19",			19, 0, 1, GasPriceTier::VeryLow);
-		arr[PUSH20 as usize] =			InstructionInfo::new("PUSH20",			20, 0, 1, GasPriceTier::VeryLow);
-		arr[PUSH21 as usize] =			InstructionInfo::new("PUSH21",			21, 0, 1, GasPriceTier::VeryLow);
-		arr[PUSH22 as usize] =			InstructionInfo::new("PUSH22",			22, 0, 1, GasPriceTier::VeryLow);
-		arr[PUSH23 as usize] =			InstructionInfo::new("PUSH23",			23, 0, 1, GasPriceTier::VeryLow);
-		arr[PUSH24 as usize] =			InstructionInfo::new("PUSH24",			24, 0, 1, GasPriceTier::VeryLow);
-		arr[PUSH25 as usize] =			InstructionInfo::new("PUSH25",			25, 0, 1, GasPriceTier::VeryLow);
-		arr[PUSH26 as usize] =			InstructionInfo::new("PUSH26",			26, 0, 1, GasPriceTier::VeryLow);
-		arr[PUSH27 as usize] =			InstructionInfo::new("PUSH27",			27, 0, 1, GasPriceTier::VeryLow);
-		arr[PUSH28 as usize] =			InstructionInfo::new("PUSH28",			28, 0, 1, GasPriceTier::VeryLow);
-		arr[PUSH29 as usize] =			InstructionInfo::new("PUSH29",			29, 0, 1, GasPriceTier::VeryLow);
-		arr[PUSH30 as usize] =			InstructionInfo::new("PUSH30",			30, 0, 1, GasPriceTier::VeryLow);
-		arr[PUSH31 as usize] =			InstructionInfo::new("PUSH31",			31, 0, 1, GasPriceTier::VeryLow);
-		arr[PUSH32 as usize] =			InstructionInfo::new("PUSH32",			32, 0, 1, GasPriceTier::VeryLow);
-		arr[DUP1 as usize] =			InstructionInfo::new("DUP1",			0, 1, 2, GasPriceTier::VeryLow);
-		arr[DUP2 as usize] =			InstructionInfo::new("DUP2",			0, 2, 3, GasPriceTier::VeryLow);
-		arr[DUP3 as usize] =			InstructionInfo::new("DUP3",			0, 3, 4, GasPriceTier::VeryLow);
-		arr[DUP4 as usize] =			InstructionInfo::new("DUP4",			0, 4, 5, GasPriceTier::VeryLow);
-		arr[DUP5 as usize] =			InstructionInfo::new("DUP5",			0, 5, 6, GasPriceTier::VeryLow);
-		arr[DUP6 as usize] =			InstructionInfo::new("DUP6",			0, 6, 7, GasPriceTier::VeryLow);
-		arr[DUP7 as usize] =			InstructionInfo::new("DUP7",			0, 7, 8, GasPriceTier::VeryLow);
-		arr[DUP8 as usize] =			InstructionInfo::new("DUP8",			0, 8, 9, GasPriceTier::VeryLow);
-		arr[DUP9 as usize] =			InstructionInfo::new("DUP9",			0, 9, 10, GasPriceTier::VeryLow);
-		arr[DUP10 as usize] =			InstructionInfo::new("DUP10",			0, 10, 11, GasPriceTier::VeryLow);
-		arr[DUP11 as usize] =			InstructionInfo::new("DUP11",			0, 11, 12, GasPriceTier::VeryLow);
-		arr[DUP12 as usize] =			InstructionInfo::new("DUP12",			0, 12, 13, GasPriceTier::VeryLow);
-		arr[DUP13 as usize] =			InstructionInfo::new("DUP13",			0, 13, 14, GasPriceTier::VeryLow);
-		arr[DUP14 as usize] =			InstructionInfo::new("DUP14",			0, 14, 15, GasPriceTier::VeryLow);
-		arr[DUP15 as usize] =			InstructionInfo::new("DUP15",			0, 15, 16, GasPriceTier::VeryLow);
-		arr[DUP16 as usize] =			InstructionInfo::new("DUP16",			0, 16, 17, GasPriceTier::VeryLow);
-		arr[SWAP1 as usize] =			InstructionInfo::new("SWAP1",			0, 2, 2, GasPriceTier::VeryLow);
-		arr[SWAP2 as usize] =			InstructionInfo::new("SWAP2",			0, 3, 3, GasPriceTier::VeryLow);
-		arr[SWAP3 as usize] =			InstructionInfo::new("SWAP3",			0, 4, 4, GasPriceTier::VeryLow);
-		arr[SWAP4 as usize] =			InstructionInfo::new("SWAP4",			0, 5, 5, GasPriceTier::VeryLow);
-		arr[SWAP5 as usize] =			InstructionInfo::new("SWAP5",			0, 6, 6, GasPriceTier::VeryLow);
-		arr[SWAP6 as usize] =			InstructionInfo::new("SWAP6",			0, 7, 7, GasPriceTier::VeryLow);
-		arr[SWAP7 as usize] =			InstructionInfo::new("SWAP7",			0, 8, 8, GasPriceTier::VeryLow);
-		arr[SWAP8 as usize] =			InstructionInfo::new("SWAP8",			0, 9, 9, GasPriceTier::VeryLow);
-		arr[SWAP9 as usize] =			InstructionInfo::new("SWAP9",			0, 10, 10, GasPriceTier::VeryLow);
-		arr[SWAP10 as usize] =			InstructionInfo::new("SWAP10",			0, 11, 11, GasPriceTier::VeryLow);
-		arr[SWAP11 as usize] =			InstructionInfo::new("SWAP11",			0, 12, 12, GasPriceTier::VeryLow);
-		arr[SWAP12 as usize] =			InstructionInfo::new("SWAP12",			0, 13, 13, GasPriceTier::VeryLow);
-		arr[SWAP13 as usize] =			InstructionInfo::new("SWAP13",			0, 14, 14, GasPriceTier::VeryLow);
-		arr[SWAP14 as usize] =			InstructionInfo::new("SWAP14",			0, 15, 15, GasPriceTier::VeryLow);
-		arr[SWAP15 as usize] =			InstructionInfo::new("SWAP15",			0, 16, 16, GasPriceTier::VeryLow);
-		arr[SWAP16 as usize] =			InstructionInfo::new("SWAP16",			0, 17, 17, GasPriceTier::VeryLow);
-		arr[LOG0 as usize] =			InstructionInfo::new("LOG0",			0, 2, 0, GasPriceTier::Special);
-		arr[LOG1 as usize] =			InstructionInfo::new("LOG1",			0, 3, 0, GasPriceTier::Special);
-		arr[LOG2 as usize] =			InstructionInfo::new("LOG2",			0, 4, 0, GasPriceTier::Special);
-		arr[LOG3 as usize] =			InstructionInfo::new("LOG3",			0, 5, 0, GasPriceTier::Special);
-		arr[LOG4 as usize] =			InstructionInfo::new("LOG4",			0, 6, 0, GasPriceTier::Special);
-		arr[CREATE as usize] =			InstructionInfo::new("CREATE",			0, 3, 1, GasPriceTier::Special);
-		arr[CALL as usize] =			InstructionInfo::new("CALL",			0, 7, 1, GasPriceTier::Special);
-		arr[CALLCODE as usize] =		InstructionInfo::new("CALLCODE",		0, 7, 1, GasPriceTier::Special);
-		arr[RETURN as usize] =			InstructionInfo::new("RETURN",			0, 2, 0, GasPriceTier::Zero);
-		arr[DELEGATECALL as usize] =	InstructionInfo::new("DELEGATECALL",	0, 6, 1, GasPriceTier::Special);
-		arr[SUICIDE as usize] = 		InstructionInfo::new("SUICIDE",			0, 1, 0, GasPriceTier::Special);
-		arr[CREATE2 as usize] = 		InstructionInfo::new("CREATE2",			0, 3, 1, GasPriceTier::Special);
-		arr[REVERT as usize] =			InstructionInfo::new("REVERT",			0, 2, 0, GasPriceTier::Zero);
-=======
 		arr[STOP as usize] =			InstructionInfo::new("STOP",			0, 0, GasPriceTier::Zero);
 		arr[ADD as usize] = 			InstructionInfo::new("ADD",				2, 1, GasPriceTier::VeryLow);
 		arr[SUB as usize] = 			InstructionInfo::new("SUB",				2, 1, GasPriceTier::VeryLow);
@@ -446,7 +301,6 @@
 		arr[SUICIDE as usize] = 		InstructionInfo::new("SUICIDE",			1, 0, GasPriceTier::Special);
 		arr[CREATE2 as usize] = 		InstructionInfo::new("CREATE2",			3, 1, GasPriceTier::Special);
 		arr[REVERT as usize] =			InstructionInfo::new("REVERT",			2, 0, GasPriceTier::Zero);
->>>>>>> 8aa2ed17
 		arr
 	};
 }
