--- conflicted
+++ resolved
@@ -251,17 +251,10 @@
 	}
 
 	fn discover(&mut self) {
-<<<<<<< HEAD
-		if self.discovery_round.is_none() {
-			return;
-		}
-		let discovery_round = self.discovery_round.expect("discovery_round is not None ; qed");
-=======
 		let discovery_round = match self.discovery_round {
 			Some(r) => r,
 			None => return,
 		};
->>>>>>> 4f278ba7
 		if discovery_round == DISCOVERY_MAX_STEPS {
 			self.stop();
 			return;
