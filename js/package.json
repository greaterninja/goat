{
  "name": "parity.js",
  "version": "1.7.57",
  "main": "release/index.js",
  "jsnext:main": "src/index.js",
  "author": "Parity Team <admin@parity.io>",
  "maintainers": [
    "Jaco Greeff",
    "Nicolas Gotchac"
  ],
  "contributors": [
    "Jannis Redmann"
  ],
  "license": "GPL-3.0",
  "repository": {
    "type": "git",
    "url": "git+https://github.com/paritytech/parity.git"
  },
  "keywords": [
    "Ethereum",
    "ABI",
    "API",
    "Web3",
    "RPC",
    "Parity",
    "Promise"
  ],
  "scripts": {
    "install": "napa",
    "analize": "npm run analize:lib && npm run analize:dll && npm run analize:app",
    "analize:app": "WPANALIZE=1 webpack --config webpack/app --json > .build/analize.app.json && cat .build/analize.app.json | webpack-bundle-size-analyzer",
    "analize:lib": "WPANALIZE=1 webpack --config webpack/libraries --json > .build/analize.lib.json && cat .build/analize.lib.json | webpack-bundle-size-analyzer",
    "analize:dll": "WPANALIZE=1 webpack --config webpack/vendor --json > .build/analize.dll.json && cat .build/analize.dll.json | webpack-bundle-size-analyzer",
    "build": "npm run build:lib && npm run build:dll && npm run build:app && npm run build:embed",
    "build:app": "webpack --config webpack/app",
    "build:lib": "webpack --config webpack/libraries",
    "build:dll": "webpack --config webpack/vendor",
    "build:markdown": "babel-node ./scripts/build-rpc-markdown.js",
    "build:json": "babel-node ./scripts/build-rpc-json.js",
    "build:embed": "EMBED=1 node webpack/embed",
    "build:i18n": "npm run clean && npm run build && babel-node ./scripts/build-i18n.js",
    "ci:build": "npm run ci:build:lib && npm run ci:build:dll && npm run ci:build:app && npm run ci:build:embed",
    "ci:build:app": "NODE_ENV=production webpack --config webpack/app",
    "ci:build:lib": "NODE_ENV=production webpack --config webpack/libraries",
    "ci:build:dll": "NODE_ENV=production webpack --config webpack/vendor",
    "ci:build:npm": "NODE_ENV=production webpack --config webpack/npm",
    "ci:build:jsonrpc": "babel-node ./scripts/build-rpc-json.js --output .npmjs/jsonrpc",
    "ci:build:embed": "NODE_ENV=production EMBED=1 node webpack/embed",
    "start": "npm install && npm run build:lib && npm run build:dll && npm run start:app",
    "start:app": "node webpack/dev.server",
    "clean": "rm -rf ./.build ./.coverage ./.happypack ./.npmjs ./build ./node_modules/.cache",
    "coveralls": "npm run testCoverage && coveralls < coverage/lcov.info",
    "lint": "npm run lint:css && npm run lint:js",
    "lint:cached": "npm run lint:css && npm run lint:js:cached",
    "lint:css": "stylelint ./src/**/*.css",
    "lint:fix": "npm run lint:js:fix",
    "lint:i18n": "babel-node ./scripts/lint-i18n.js",
    "lint:js": "eslint --ignore-path .gitignore ./src/",
    "lint:js:cached": "eslint --cache --ignore-path .gitignore ./src/",
    "lint:js:fix": "eslint --fix --ignore-path .gitignore ./src/",
    "test": "NODE_ENV=test mocha --compilers ejs:ejsify 'src/**/*.spec.js'",
    "test:coverage": "NODE_ENV=test istanbul cover _mocha -- --compilers ejs:ejsify 'src/**/*.spec.js'",
    "test:e2e": "NODE_ENV=test mocha 'src/**/*.e2e.js'",
    "test:npm": "(cd .npmjs && npm i) && node test/npmParity && node test/npmJsonRpc && (rm -rf .npmjs/node_modules)",
    "prepush": "npm run lint:cached"
  },
  "napa": {
    "qrcode-generator": "kazuhikoarase/qrcode-generator"
  },
  "devDependencies": {
    "babel-cli": "6.23.0",
    "babel-core": "6.23.1",
    "babel-eslint": "7.1.1",
    "babel-loader": "6.3.2",
    "babel-plugin-lodash": "3.2.11",
    "babel-plugin-react-intl": "2.3.1",
    "babel-plugin-recharts": "1.1.0",
    "babel-plugin-transform-class-properties": "6.23.0",
    "babel-plugin-transform-decorators-legacy": "1.3.4",
    "babel-plugin-transform-object-rest-spread": "6.23.0",
    "babel-plugin-transform-react-remove-prop-types": "0.3.2",
    "babel-plugin-transform-runtime": "6.23.0",
    "babel-plugin-webpack-alias": "2.1.2",
    "babel-polyfill": "6.23.0",
    "babel-preset-env": "1.1.9",
    "babel-preset-es2015": "6.22.0",
    "babel-preset-es2016": "6.22.0",
    "babel-preset-es2017": "6.22.0",
    "babel-preset-react": "6.23.0",
    "babel-preset-stage-0": "6.22.0",
    "babel-register": "6.23.0",
    "babel-runtime": "6.23.0",
    "chai": "3.5.0",
    "chai-as-promised": "6.0.0",
    "chai-enzyme": "0.6.1",
    "chalk": "1.1.3",
    "circular-dependency-plugin": "2.0.0",
    "copy-webpack-plugin": "4.0.1",
    "core-js": "2.4.1",
    "coveralls": "2.11.16",
    "css-loader": "0.26.1",
    "ejs-loader": "0.3.0",
    "ejsify": "1.0.0",
    "enzyme": "2.7.1",
    "eslint": "3.16.1",
    "eslint-config-semistandard": "7.0.0",
    "eslint-config-standard": "6.2.1",
    "eslint-config-standard-react": "4.2.0",
    "eslint-plugin-promise": "3.4.2",
    "eslint-plugin-react": "6.10.0",
    "eslint-plugin-standard": "2.0.1",
    "express": "4.14.1",
    "extract-loader": "0.1.0",
    "extract-text-webpack-plugin": "2.0.0-beta.4",
    "file-loader": "0.10.0",
    "happypack": "3.0.3",
    "html-loader": "0.4.4",
    "html-webpack-plugin": "2.28.0",
    "http-proxy-middleware": "0.17.3",
    "husky": "0.13.1",
    "ignore-styles": "5.0.1",
    "image-webpack-loader": "3.2.0",
    "istanbul": "1.0.0-alpha.2",
    "jsdom": "9.11.0",
    "json-loader": "0.5.4",
    "mocha": "3.2.0",
    "mock-local-storage": "1.0.2",
    "mock-socket": "6.0.4",
    "nock": "9.0.7",
    "postcss-import": "9.1.0",
    "postcss-loader": "1.3.2",
    "postcss-nested": "1.0.0",
    "postcss-simple-vars": "3.0.0",
    "progress": "1.1.8",
    "progress-bar-webpack-plugin": "1.9.3",
    "raw-loader": "0.5.1",
    "react-addons-perf": "15.4.2",
    "react-addons-test-utils": "15.4.2",
    "react-hot-loader": "3.0.0-beta.6",
    "react-intl-aggregate-webpack-plugin": "0.0.1",
    "rucksack-css": "0.9.1",
    "script-ext-html-webpack-plugin": "1.7.1",
    "serviceworker-webpack-plugin": "0.2.0",
    "sinon": "1.17.7",
    "sinon-as-promised": "4.0.2",
    "sinon-chai": "2.8.0",
    "style-loader": "0.13.1",
    "stylelint": "7.9.0",
    "stylelint-config-standard": "16.0.0",
    "to-source": "2.0.3",
    "uglify-js": "2.8.16",
    "url-loader": "0.5.7",
    "webpack": "2.2.1",
    "webpack-bundle-size-analyzer": "2.5.0",
    "webpack-dev-middleware": "1.10.1",
    "webpack-error-notification": "0.1.6",
    "webpack-hot-middleware": "2.17.1",
    "websocket": "1.0.24",
    "yargs": "6.6.0"
  },
  "dependencies": {
<<<<<<< HEAD
    "@parity/ui": "file:src/ui",
    "@parity/wordlist": "1.0.1",
    "base32.js": "0.1.0",
    "bignumber.js": "3.0.1",
    "blockies": "0.0.2",
=======
    "@parity/abi": "file:src/abi",
    "@parity/api": "file:src/api",
    "@parity/jsonrpc": "file:src/jsonrpc",
    "@parity/wordlist": "1.0.1",
    "base32.js": "0.1.0",
    "bignumber.js": "3.0.1",
    "brace": "0.9.0",
>>>>>>> 4b403266
    "bytes": "2.4.0",
    "debounce": "1.0.0",
    "es6-error": "4.0.0",
    "es6-promise": "4.0.5",
    "ethereumjs-tx": "1.2.5",
    "eventemitter3": "2.0.2",
    "flat": "2.0.1",
    "format-json": "1.0.3",
    "format-number": "2.0.1",
    "isomorphic-fetch": "2.2.1",
    "js-sha3": "0.5.5",
<<<<<<< HEAD
    "keycode": "2.1.8",
    "keythereum": "0.4.6",
=======
>>>>>>> 4b403266
    "lodash": "4.17.2",
    "loglevel": "1.4.1",
    "marked": "0.3.6",
    "material-ui": "0.16.5",
    "mobx": "2.6.4",
    "mobx-react": "4.0.3",
    "moment": "2.17.0",
    "napa": "2.3.0",
    "phoneformat.js": "1.0.3",
    "promise-worker": "1.1.1",
    "push.js": "0.0.11",
    "qs": "6.3.0",
    "react": "15.4.2",
    "react-addons-css-transition-group": "15.4.2",
    "react-dom": "15.4.2",
    "react-element-to-jsx-string": "6.0.0",
    "react-intl": "2.1.5",
    "react-markdown": "2.4.4",
    "react-redux": "4.4.6",
    "react-router": "3.0.0",
    "react-router-redux": "4.0.7",
    "react-tap-event-plugin": "2.0.1",
    "react-tooltip": "3.2.2",
    "redux": "3.6.0",
    "redux-actions": "1.1.0",
    "redux-thunk": "2.1.0",
    "rlp": "2.0.0",
    "scryptsy": "2.0.0",
    "solc": "ngotchac/solc-js",
    "store": "1.3.20",
    "sw-toolbox": "^3.6.0",
    "u2f-api": "0.0.9",
    "u2f-api-polyfill": "0.4.3",
    "useragent.js": "0.5.6",
    "utf8": "2.1.2",
    "valid-url": "1.0.9",
    "validator": "6.2.0",
    "web3": "0.17.0-beta",
    "whatwg-fetch": "2.0.1",
    "worker-loader": "^0.8.0"
  }
}<|MERGE_RESOLUTION|>--- conflicted
+++ resolved
@@ -159,21 +159,13 @@
     "yargs": "6.6.0"
   },
   "dependencies": {
-<<<<<<< HEAD
+    "@parity/abi": "file:src/abi",
+    "@parity/api": "file:src/api",
+    "@parity/jsonrpc": "file:src/jsonrpc",
     "@parity/ui": "file:src/ui",
     "@parity/wordlist": "1.0.1",
     "base32.js": "0.1.0",
     "bignumber.js": "3.0.1",
-    "blockies": "0.0.2",
-=======
-    "@parity/abi": "file:src/abi",
-    "@parity/api": "file:src/api",
-    "@parity/jsonrpc": "file:src/jsonrpc",
-    "@parity/wordlist": "1.0.1",
-    "base32.js": "0.1.0",
-    "bignumber.js": "3.0.1",
-    "brace": "0.9.0",
->>>>>>> 4b403266
     "bytes": "2.4.0",
     "debounce": "1.0.0",
     "es6-error": "4.0.0",
@@ -185,11 +177,6 @@
     "format-number": "2.0.1",
     "isomorphic-fetch": "2.2.1",
     "js-sha3": "0.5.5",
-<<<<<<< HEAD
-    "keycode": "2.1.8",
-    "keythereum": "0.4.6",
-=======
->>>>>>> 4b403266
     "lodash": "4.17.2",
     "loglevel": "1.4.1",
     "marked": "0.3.6",
