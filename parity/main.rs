--- conflicted
+++ resolved
@@ -67,6 +67,7 @@
 use number_prefix::{binary_prefix, Standalone, Prefixed};
 #[cfg(feature = "rpc")]
 use rpc::Server as RpcServer;
+use webapp::WebappServer;
 
 mod price_info;
 
@@ -320,10 +321,10 @@
 	secret_store: Arc<AccountService>,
 	miner: Arc<Miner>,
 	url: &str
-) -> Box<Any> {
+) -> WebappServer {
 	use rpc::v1::*;
 
-	let server = webapp::WebappServer::new();
+	let server = WebappServer::new();
 	server.add_delegate(Web3Client::new().to_delegate());
 	server.add_delegate(NetClient::new(&sync).to_delegate());
 	server.add_delegate(EthClient::new(&client, &sync, &secret_store, &miner).to_delegate());
@@ -353,6 +354,9 @@
 ) -> ! {
 	die!("Your Parity version has been compiled without JSON-RPC support.")
 }
+
+#[cfg(not(feature = "webapp"))]
+struct WebappServer;
 
 #[cfg(not(feature = "webapp"))]
 fn setup_webapp_server(
@@ -703,11 +707,7 @@
 	}
 }
 
-<<<<<<< HEAD
-fn wait_for_exit(panic_handler: Arc<PanicHandler>, _rpc_server: Option<Box<Any>>, _webapp_server: Option<Box<Any>>) {
-=======
-fn wait_for_exit(panic_handler: Arc<PanicHandler>, _rpc_server: Option<RpcServer>) {
->>>>>>> 46a25b31
+fn wait_for_exit(panic_handler: Arc<PanicHandler>, _rpc_server: Option<RpcServer>, _webapp_server: Option<WebappServer>) {
 	let exit = Arc::new(Condvar::new());
 
 	// Handle possible exits
